"""
Public API for all plots supported by HoloViews, regardless of
plotting package or backend. Every plotting classes must be a subclass
of this Plot baseclass.
"""

from itertools import groupby, product
from collections import Counter, defaultdict

import numpy as np
import param

from ..core import OrderedDict
from ..core import util, traversal
from ..core.element import Element
from ..core.overlay import Overlay, CompositeOverlay
from ..core.layout import Empty, NdLayout, Layout
from ..core.options import Store, Compositor, SkipRendering
from ..core.overlay import NdOverlay
from ..core.spaces import HoloMap, DynamicMap
from ..element import Table
from .util import get_dynamic_mode, initialize_sampled, dim_axis_label


class Plot(param.Parameterized):
    """
    Base class of all Plot classes in HoloViews, designed to be
    general enough to use any plotting package or backend.
    """

    # A list of style options that may be supplied to the plotting
    # call
    style_opts = []
    # Sometimes matplotlib doesn't support the common aliases.
    # Use this list to disable any invalid style options
    _disabled_opts = []

    def initialize_plot(self, ranges=None):
        """
        Initialize the matplotlib figure.
        """
        raise NotImplementedError


    def update(self, key):
        """
        Update the internal state of the Plot to represent the given
        key tuple (where integers represent frames). Returns this
        state.
        """
        return self.state

    @property
    def state(self):
        """
        The plotting state that gets updated via the update method and
        used by the renderer to generate output.
        """
        raise NotImplementedError


    def __len__(self):
        """
        Returns the total number of available frames.
        """
        raise NotImplementedError

    @classmethod
    def lookup_options(cls, obj, group):
        try:
            plot_class = cls.renderer.plotting_class(obj)
            style_opts = plot_class.style_opts
        except SkipRendering:
            style_opts = None

        node = Store.lookup_options(cls.renderer.backend, obj, group)
        if group == 'style' and style_opts:
            return node.filtered(style_opts)
        else:
            return node



class PlotSelector(object):
    """
    Proxy that allows dynamic selection of a plotting class based on a
    function of the plotted object. Behaves like a Plot class and
    presents the same parameterized interface.
    """

    _disabled_opts = []
    def __init__(self, selector, plot_classes, allow_mismatch=False):
        """
        The selector function accepts a component instance and returns
        the appropriate key to index plot_classes dictionary.
        """
        self.selector = selector
        self.plot_classes = OrderedDict(plot_classes)
        interface = self._define_interface(self.plot_classes.values(), allow_mismatch)
        self.style_opts, self.plot_options = interface


    def _define_interface(self, plots, allow_mismatch):
        parameters = [{k:v.precedence for k,v in plot.params().items()
                       if ((v.precedence is None) or (v.precedence >= 0))}
                      for plot in plots]
        param_sets = [set(params.keys()) for params in parameters]
        if not allow_mismatch and not all(pset == param_sets[0] for pset in param_sets):
            raise Exception("All selectable plot classes must have identical plot options.")
        styles= [plot.style_opts for plot in plots]

        if not allow_mismatch and not all(style == styles[0] for style in styles):
            raise Exception("All selectable plot classes must have identical style options.")
        return styles[0], parameters[0]


    def __call__(self, obj, **kwargs):
        key = self.selector(obj)
        if key not in self.plot_classes:
            msg = "Key %s returned by selector not in set: %s"
            raise Exception(msg  % (key, ', '.join(self.plot_classes.keys())))
        return self.plot_classes[key](obj, **kwargs)


    def __setattr__(self, label, value):
        try:
            return super(PlotSelector, self).__setattr__(label, value)
        except:
            raise Exception("Please set class parameters directly on classes %s"
                            % ', '.join(str(cls) for cls in self.__dict__['plot_classes'].values()))

    def params(self):
        return self.plot_options



class DimensionedPlot(Plot):
    """
    DimensionedPlot implements a number of useful methods
    to compute dimension ranges and titles containing the
    dimension values.
    """

    fontsize = param.Parameter(default=None, allow_None=True,  doc="""
       Specifies various fontsizes of the displayed text.

       Finer control is available by supplying a dictionary where any
       unmentioned keys reverts to the default sizes, e.g:

          {'ticks':20, 'title':15,
           'ylabel':5, 'xlabel':5,
           'legend':8, 'legend_title':13}

       You can set the fontsize of both 'ylabel' and 'xlabel' together
       using the 'labels' key.""")

    #Allowed fontsize keys
    _fontsize_keys = ['xlabel','ylabel', 'labels', 'ticks',
                      'title', 'legend', 'legend_title']

    show_title = param.Boolean(default=True, doc="""
        Whether to display the plot title.""")

    title_format = param.String(default="{label} {group}\n{dimensions}", doc="""
        The formatting string for the title of this plot, allows defining
        a label group separator and dimension labels.""")

    normalize = param.Boolean(default=True, doc="""
        Whether to compute ranges across all Elements at this level
        of plotting. Allows selecting normalization at different levels
        for nested data containers.""")

    projection = param.Parameter(default=None, doc="""
        Allows supplying a custom projection to transform the axis
        coordinates during display. Example projections include '3d'
        and 'polar' projections supported by some backends. Depending
        on the backend custom projection objects may be supplied.""")

    def __init__(self, keys=None, dimensions=None, layout_dimensions=None,
                 uniform=True, subplot=False, adjoined=None, layout_num=0,
                 style=None, subplots=None, dynamic=False, **params):
        self.subplots = subplots
        self.adjoined = adjoined
        self.dimensions = dimensions
        self.layout_num = layout_num
        self.layout_dimensions = layout_dimensions
        self.subplot = subplot
        self.keys = keys
        self.uniform = uniform
        self.dynamic = dynamic
        self.drawn = False
        self.handles = {}
        self.group = None
        self.label = None
        self.current_frame = None
        self.current_key = None
        self.ranges = {}
        params = {k: v for k, v in params.items()
                  if k in self.params()}
        super(DimensionedPlot, self).__init__(**params)


    def __getitem__(self, frame):
        """
        Get the state of the Plot for a given frame number.
        """
        if not self.dynamic == 'open' and isinstance(frame, int) and frame > len(self):
            self.warning("Showing last frame available: %d" % len(self))
        if not self.drawn: self.handles['fig'] = self.initialize_plot()
        if not self.dynamic == 'open' and not isinstance(frame, tuple):
            frame = self.keys[frame]
        self.update_frame(frame)
        return self.state


    def _get_frame(self, key):
        """
        Required on each MPLPlot type to get the data corresponding
        just to the current frame out from the object.
        """
        pass


    def matches(self, spec):
        """
        Matches a specification against the current Plot.
        """
        if callable(spec) and not isinstance(spec, type): return spec(self)
        elif isinstance(spec, type): return isinstance(self, spec)
        else:
            raise ValueError("Matching specs have to be either a type or a callable.")


    def traverse(self, fn=None, specs=None, full_breadth=True):
        """
        Traverses any nested DimensionedPlot returning a list
        of all plots that match the specs. The specs should
        be supplied as a list of either Plot types or callables,
        which should return a boolean given the plot class.
        """
        accumulator = []
        matches = specs is None
        if not matches:
            for spec in specs:
                matches = self.matches(spec)
                if matches: break
        if matches:
            accumulator.append(fn(self) if fn else self)

        # Assumes composite objects are iterables
        if hasattr(self, 'subplots') and self.subplots:
            for el in self.subplots.values():
                accumulator += el.traverse(fn, specs, full_breadth)
                if not full_breadth: break
        return accumulator


    def _frame_title(self, key, group_size=2, separator='\n'):
        """
        Returns the formatted dimension group strings
        for a particular frame.
        """
        if self.dynamic == 'open' and self.current_key:
            key = self.current_key
        if self.layout_dimensions is not None:
            dimensions, key = zip(*self.layout_dimensions.items())
        elif not self.dynamic and (not self.uniform or len(self) == 1) or self.subplot:
            return ''
        else:
            key = key if isinstance(key, tuple) else (key,)
            dimensions = self.dimensions
        dimension_labels = [dim.pprint_value_string(k) for dim, k in
                            zip(dimensions, key)]
        groups = [', '.join(dimension_labels[i*group_size:(i+1)*group_size])
                  for i in range(len(dimension_labels))]
        return util.safe_unicode(separator.join(g for g in groups if g))


    def _fontsize(self, key, label='fontsize', common=True):
        if not self.fontsize: return {}

        if not isinstance(self.fontsize, dict):
            return {label:self.fontsize} if common else {}

        unknown_keys = set(self.fontsize.keys()) - set(self._fontsize_keys)
        if unknown_keys:
            msg = "Popping unknown keys %r from fontsize dictionary.\nValid keys: %r"
            self.warning(msg %  (list(unknown_keys), self._fontsize_keys))
            for key in unknown_keys: self.fontsize.pop(key, None)

        if key in self.fontsize:
            return {label:self.fontsize[key]}
        elif key in ['ylabel', 'xlabel'] and 'labels' in self.fontsize:
            return {label:self.fontsize['labels']}
        else:
            return {}




    def compute_ranges(self, obj, key, ranges):
        """
        Given an object, a specific key and the normalization options
        this method will find the specified normalization options on
        the appropriate OptionTree, group the elements according to
        the selected normalization option (i.e. either per frame or
        over the whole animation) and finally compute the dimension
        ranges in each group. The new set of ranges is returned.
        """
        all_table = all(isinstance(el, Table) for el in obj.traverse(lambda x: x, [Element]))
        if obj is None or not self.normalize or all_table:
            return OrderedDict()
        # Get inherited ranges
        ranges = self.ranges if ranges is None else dict(ranges)

        # Get element identifiers from current object and resolve
        # with selected normalization options
        norm_opts = self._get_norm_opts(obj)

        # Traverse displayed object if normalization applies
        # at this level, and ranges for the group have not
        # been supplied from a composite plot
        return_fn = lambda x: x if isinstance(x, Element) else None
        for group, (axiswise, framewise) in norm_opts.items():
            elements = []
            # Skip if ranges are cached or already computed by a
            # higher-level container object.
            framewise = framewise or self.dynamic
            if group in ranges and (not framewise or ranges is not self.ranges):
                continue
            elif not framewise: # Traverse to get all elements
                elements = obj.traverse(return_fn, [group])
            elif key is not None: # Traverse to get elements for each frame
                frame = self._get_frame(key)
                elements = [] if frame is None else frame.traverse(return_fn, [group])
            if not axiswise or ((not framewise or len(elements) == 1)
                                and isinstance(obj, HoloMap)): # Compute new ranges
                self._compute_group_range(group, elements, ranges)
        self.ranges.update(ranges)
        return ranges


    def _get_norm_opts(self, obj):
        """
        Gets the normalization options for a LabelledData object by
        traversing the object for to find elements and their ids.
        The id is then used to select the appropriate OptionsTree,
        accumulating the normalization options into a dictionary.
        Returns a dictionary of normalization options for each
        element in the tree.
        """
        norm_opts = {}

        # Get all elements' type.group.label specs and ids
        type_val_fn = lambda x: (x.id, (type(x).__name__, util.group_sanitizer(x.group, escape=False),
                                        util.label_sanitizer(x.label, escape=False))) \
            if isinstance(x, Element) else None
        element_specs = {(idspec[0], idspec[1]) for idspec in obj.traverse(type_val_fn)
                         if idspec is not None}

        # Group elements specs by ID and override normalization
        # options sequentially
        key_fn = lambda x: -1 if x[0] is None else x[0]
        id_groups = groupby(sorted(element_specs, key=key_fn), key_fn)
        for gid, element_spec_group in id_groups:
            gid = None if gid == -1 else gid
            group_specs = [el for _, el in element_spec_group]

            backend = self.renderer.backend
            optstree = Store.custom_options(
                backend=backend).get(gid, Store.options(backend=backend))
            # Get the normalization options for the current id
            # and match against customizable elements
            for opts in optstree:
                path = tuple(opts.path.split('.')[1:])
                applies = any(path == spec[:i] for spec in group_specs
                              for i in range(1, 4))
                if applies and 'norm' in opts.groups:
                    nopts = opts['norm'].options
                    if 'axiswise' in nopts or 'framewise' in nopts:
                        norm_opts.update({path: (nopts.get('axiswise', False),
                                                 nopts.get('framewise', False))})
        element_specs = [spec for _, spec in element_specs]
        norm_opts.update({spec: (False, False) for spec in element_specs
                          if not any(spec[:i] in norm_opts.keys() for i in range(1, 4))})
        return norm_opts


    @staticmethod
    def _compute_group_range(group, elements, ranges):
        # Iterate over all elements in a normalization group
        # and accumulate their ranges into the supplied dictionary.
        elements = [el for el in elements if el is not None]
        group_ranges = OrderedDict()
        for el in elements:
            if isinstance(el, (Empty, Table)): continue
            for dim in el.dimensions(label=True):
                dim_range = el.range(dim)
                if dim not in group_ranges:
                    group_ranges[dim] = []
                group_ranges[dim].append(dim_range)
        ranges[group] = OrderedDict((k, util.max_range(v)) for k, v in group_ranges.items())


    @classmethod
    def _traverse_options(cls, obj, opt_type, opts, specs=None, keyfn=None, defaults=True):
        """
        Traverses the supplied object getting all options in opts for
        the specified opt_type and specs. Also takes into account the
        plotting class defaults for plot options. If a keyfn is
        supplied the returned options will be grouped by the returned
        keys.
        """
        def lookup(x):
            """
            Looks up options for object, including plot defaults,
            keyfn determines returned key otherwise None key is used.
            """
            options = cls.lookup_options(x, opt_type)
            selected = {o: options.options[o]
                        for o in opts if o in options.options}
            if opt_type == 'plot' and defaults:
                plot = Store.registry[cls.renderer.backend].get(type(x))
                selected['defaults'] = {o: getattr(plot, o) for o in opts
                                        if o not in selected and hasattr(plot, o)}
            key = keyfn(x) if keyfn else None
            return (key, selected)

        # Traverse object and accumulate options by key
        traversed = obj.traverse(lookup, specs)
        options = defaultdict(lambda: defaultdict(list))
        default_opts = defaultdict(lambda: defaultdict(list)) 
        for key, opts in traversed:
            defaults = opts.pop('defaults', {})
            for opt, v in opts.items():
                options[key][opt].append(v)
            for opt, v in defaults.items():
                default_opts[key][opt].append(v)

        # Merge defaults into dictionary if not explicitly specified
        for key, opts in default_opts.items():
            for opt, v in opts.items():
                if opt not in options[key]:
                    options[key][opt] = v
        return options if keyfn else options[None]


    def _get_projection(cls, obj):
        """
        Uses traversal to find the appropriate projection
        for a nested object. Respects projections set on
        Overlays before considering Element based settings,
        before finally looking up the default projection on
        the plot type. If more than one non-None projection
        type is found an exception is raised.
        """
        isoverlay = lambda x: isinstance(x, CompositeOverlay)
        opts = cls._traverse_options(obj, 'plot', ['projection'],
                                     [CompositeOverlay, Element],
                                     keyfn=isoverlay)
        from_overlay = not all(p is None for p in opts[True]['projection'])
        projections = opts[from_overlay]['projection']
        custom_projs = [p for p in projections if p is not None]
        if len(set(custom_projs)) > 1:
            raise Exception("An axis may only be assigned one projection type")
        return custom_projs[0] if custom_projs else None


    def update(self, key):
        if len(self) == 1 and key == 0 and not self.drawn:
            return self.initialize_plot()
        return self.__getitem__(key)


    def __len__(self):
        """
        Returns the total number of available frames.
        """
        return len(self.keys)



class GenericElementPlot(DimensionedPlot):
    """
    Plotting baseclass to render contents of an Element. Implements
    methods to get the correct frame given a HoloMap, axis labels and
    extents and titles.
    """

    apply_ranges = param.Boolean(default=True, doc="""
        Whether to compute the plot bounds from the data itself.""")

    apply_extents = param.Boolean(default=True, doc="""
        Whether to apply extent overrides on the Elements""")

<<<<<<< HEAD
    bgcolor = param.ClassSelector(class_=(str, tuple), default=None, doc="""
        If set bgcolor overrides the background color of the axis.""")

    invert_xaxis = param.Boolean(default=False, doc="""
        Whether to invert the plot x-axis.""")

    invert_yaxis = param.Boolean(default=False, doc="""
        Whether to invert the plot y-axis.""")

    logx = param.Boolean(default=False, doc="""
         Whether to apply log scaling to the x-axis of the Chart.""")

    logy  = param.Boolean(default=False, doc="""
         Whether to apply log scaling to the y-axis of the Chart.""")

    logz  = param.Boolean(default=False, doc="""
         Whether to apply log scaling to the y-axis of the Chart.""")

    show_legend = param.Boolean(default=False, doc="""
        Whether to show legend for the plot.""")

    xaxis = param.ObjectSelector(default='bottom',
                                 objects=['top', 'bottom', 'bare', 'top-bare',
                                          'bottom-bare', None], doc="""
        Whether and where to display the xaxis, bare options allow suppressing
        all axis labels including ticks and xlabel. Valid options are 'top',
        'bottom', 'bare', 'top-bare' and 'bottom-bare'.""")

    yaxis = param.ObjectSelector(default='left',
                                      objects=['left', 'right', 'bare', 'left-bare',
                                               'right-bare', None], doc="""
        Whether and where to display the yaxis, bare options allow suppressing
        all axis labels including ticks and ylabel. Valid options are 'left',
        'right', 'bare' 'left-bare' and 'right-bare'.""")

    zaxis = param.Boolean(default=True, doc="""
        Whether to display the z-axis.""")

    xticks = param.Parameter(default=None, doc="""
        Ticks along x-axis specified as an integer, explicit list of
        tick locations, list of tuples containing the locations and
        labels or a matplotlib tick locator object. If set to None
        default matplotlib ticking behavior is applied.""")

    yticks = param.Parameter(default=None, doc="""
        Ticks along y-axis specified as an integer, explicit list of
        tick locations, list of tuples containing the locations and
        labels or a matplotlib tick locator object. If set to None
        default matplotlib ticking behavior is applied.""")

    zticks = param.Parameter(default=None, doc="""
        Ticks along z-axis specified as an integer, explicit list of
        tick locations, list of tuples containing the locations and
        labels or a matplotlib tick locator object. If set to None
        default matplotlib ticking behavior is applied.""")
=======
    # A dictionary mapping of the plot methods used to draw the
    # glyphs corresponding to the ElementPlot, can support two
    # keyword arguments a 'single' implementation to draw an individual
    # plot and a 'batched' method to draw multiple Elements at once
    _plot_methods = {}
>>>>>>> a6cae955

    def __init__(self, element, keys=None, ranges=None, dimensions=None,
                 batched=False, overlaid=0, cyclic_index=0, zorder=0, style=None,
                 overlay_dims={}, **params):
        self.zorder = zorder
        self.cyclic_index = cyclic_index
        self.overlaid = overlaid and not batched
        self.batched = batched
        self.overlay_dims = overlay_dims

        if not isinstance(element, (HoloMap, DynamicMap)):
            self.hmap = HoloMap(initial_items=(0, element),
                               kdims=['Frame'], id=element.id)
        else:
            self.hmap = element

        plot_element = self.hmap.last
        if self.batched:
            plot_element = plot_element.last

        self.style = self.lookup_options(plot_element, 'style') if style is None else style
        dimensions = self.hmap.kdims if dimensions is None else dimensions
        keys = keys if keys else list(self.hmap.data.keys())
        plot_opts = self.lookup_options(plot_element, 'plot').options

        dynamic = False if not isinstance(element, DynamicMap) or element.sampled else element.mode
        super(GenericElementPlot, self).__init__(keys=keys, dimensions=dimensions,
                                                 dynamic=dynamic,
                                                 **dict(params, **plot_opts))

        # Update plot and style options for batched plots
        if self.batched:
            self.ordering = util.layer_sort(self.hmap)
            overlay_opts = self.lookup_options(self.hmap.last, 'plot').options.items()
            opts = {k: v for k, v in overlay_opts if k in self.params()}
            self.set_param(**opts)
            self.style = self.lookup_options(plot_element, 'style').max_cycles(len(self.ordering))
        else:
            self.ordering = []


    def get_zorder(self, overlay, key, el):
        """
        Computes the z-order of element in the NdOverlay
        taking into account possible batching of elements.
        """
        spec = util.get_overlay_spec(overlay, key, el)
        try:
            return self.ordering.index(spec)
        except IndexError:
            if spec not in self.ordering:
                self.ordering = util.layer_sort(self.hmap)
            return self.ordering.index(spec)


    def _get_frame(self, key):
        if isinstance(self.hmap, DynamicMap) and self.overlaid and self.current_frame:
            self.current_key = key
            return self.current_frame
        elif self.dynamic:
            key, frame = util.get_dynamic_item(self.hmap, self.dimensions, key)
            if not isinstance(key, tuple): key = (key,)
            if not key in self.keys:
                self.keys.append(key)
            self.current_frame = frame
            self.current_key = key
            return frame

        if isinstance(key, int):
            key = self.hmap.keys()[min([key, len(self.hmap)-1])]

        if key == self.current_key:
            return self.current_frame
        else:
            self.current_key = key

        if self.uniform:
            if not isinstance(key, tuple): key = (key,)
            kdims = [d.name for d in self.hmap.kdims]
            if self.dimensions is None:
                dimensions = kdims
            else:
                dimensions = [d.name for d in self.dimensions]
            if kdims == ['Frame'] and kdims != dimensions:
                select = dict(Frame=0)
            else:
                select = {d: key[dimensions.index(d)]
                          for d in kdims}
        else:
            select = dict(zip(self.hmap.dimensions('key', label=True), key))
        try:
            selection = self.hmap.select((HoloMap, DynamicMap), **select)
        except KeyError:
            selection = None
        selection = selection.last if isinstance(selection, HoloMap) else selection
        self.current_frame = selection

        return selection


    def get_extents(self, view, ranges):
        """
        Gets the extents for the axes from the current View. The globally
        computed ranges can optionally override the extents.
        """
        ndims = len(view.dimensions())
        num = 6 if self.projection == '3d' else 4
        if self.apply_ranges:
            if ranges:
                dims = view.dimensions()
                x0, x1 = ranges[dims[0].name]
                if ndims > 1:
                    y0, y1 = ranges[dims[1].name]
                else:
                    y0, y1 = (np.NaN, np.NaN)
                if self.projection == '3d':
                    if len(dims) > 2:
                        z0, z1 = ranges[dims[2].name]
                    else:
                        z0, z1 = np.NaN, np.NaN
            else:
                x0, x1 = view.range(0)
                y0, y1 = view.range(1) if ndims > 1 else (np.NaN, np.NaN)
                if self.projection == '3d':
                    z0, z1 = view.range(2)
            if self.projection == '3d':
                range_extents = (x0, y0, z0, x1, y1, z1)
            else:
                range_extents = (x0, y0, x1, y1)
        else:
            range_extents = (np.NaN,) * num

        if self.apply_extents:
            norm_opts = self.lookup_options(view, 'norm').options
            if norm_opts.get('framewise', False) or self.dynamic:
                extents = view.extents
            else:
                extent_list = self.hmap.traverse(lambda x: x.extents, [Element])
                extents = util.max_extents(extent_list, self.projection == '3d')
        else:
            extents = (np.NaN,) * num
        return tuple(l1 if l2 is None or not np.isfinite(l2) else
                     l2 for l1, l2 in zip(range_extents, extents))


    def _get_axis_labels(self, dimensions, xlabel=None, ylabel=None, zlabel=None):
        if dimensions and xlabel is None:
            xlabel = dim_axis_label(dimensions[0])
        if len(dimensions) >= 2 and ylabel is None:
            ylabel = dim_axis_label(dimensions[1])
        if self.projection == '3d' and len(dimensions) >= 3 and zlabel is None:
            zlabel = dim_axis_label(dimensions[2])
        return xlabel, ylabel, zlabel


    def _format_title(self, key, separator='\n'):
        frame = self._get_frame(key)
        if frame is None: return None
        type_name = type(frame).__name__
        group = frame.group if frame.group != type_name else ''
        label = frame.label

        dim_title = self._frame_title(key, separator=separator)
        if self.layout_dimensions:
            title = dim_title
        else:
            title_format = util.safe_unicode(self.title_format)
            title = title_format.format(label=util.safe_unicode(label),
                                        group=util.safe_unicode(group),
                                        type=type_name,
                                        dimensions=dim_title)
        return title.strip(' \n')


    def update_frame(self, key, ranges=None):
        """
        Set the plot(s) to the given frame number.  Operates by
        manipulating the matplotlib objects held in the self._handles
        dictionary.

        If n is greater than the number of available frames, update
        using the last available frame.
        """


class GenericOverlayPlot(GenericElementPlot):
    """
    Plotting baseclass to render (Nd)Overlay objects. It implements
    methods to handle the creation of ElementPlots, coordinating style
    groupings and zorder for all layers across a HoloMap. It also
    allows collapsing of layers via the Compositor.
    """

    batched = param.Boolean(default=True, doc="""
        Whether to plot Elements NdOverlay in a batched plotting call
        if possible. Disables legends and zorder may not be preserved.""")

    legend_limit = param.Integer(default=25, doc="""
        Number of rendered glyphs before legends are disabled.""")

    show_legend = param.Boolean(default=True, doc="""
        Whether to show legend for the plot.""")

    style_grouping = param.Integer(default=2,
                                   doc="""The length of the type.group.label
        spec that will be used to group Elements into style groups, i.e.
        a style_grouping value of 1 will group just by type, a value of 2
        will group by type and group and a value of 3 will group by the
        full specification.""")

    _passed_handles = []

    def __init__(self, overlay, ranges=None, batched=True, **params):
        super(GenericOverlayPlot, self).__init__(overlay, ranges=ranges,
                                                 batched=batched, **params)

        # Apply data collapse
        self.hmap = Compositor.collapse(self.hmap, None, mode='data')
        self.hmap = self._apply_compositor(self.hmap, ranges, self.keys)
        self.subplots = self._create_subplots(ranges)


    def _apply_compositor(self, holomap, ranges=None, keys=None, dimensions=None):
        """
        Given a HoloMap compute the appropriate (mapwise or framewise)
        ranges in order to apply the Compositor collapse operations in
        display mode (data collapse should already have happened).
        """
        # Compute framewise normalization
        defaultdim = holomap.ndims == 1 and holomap.kdims[0].name != 'Frame'

        if keys and ranges and dimensions and not defaultdim:
            dim_inds = [dimensions.index(d) for d in holomap.kdims]
            sliced_keys = [tuple(k[i] for i in dim_inds) for k in keys]
            frame_ranges = OrderedDict([(slckey, self.compute_ranges(holomap, key, ranges[key]))
                                        for key, slckey in zip(keys, sliced_keys) if slckey in holomap.data.keys()])
        else:
            mapwise_ranges = self.compute_ranges(holomap, None, None)
            frame_ranges = OrderedDict([(key, self.compute_ranges(holomap, key, mapwise_ranges))
                                        for key in holomap.keys()])
        ranges = frame_ranges.values()

        return Compositor.collapse(holomap, (ranges, frame_ranges.keys()), mode='display')


    def _create_subplots(self, ranges):
        # Check if plot should be batched
        ordering = util.layer_sort(self.hmap)
        registry = Store.registry[self.renderer.backend]
        batched = self.batched and type(self.hmap.last) is NdOverlay
        if batched:
            batchedplot = registry.get(type(self.hmap.last.last))
        if (batched and batchedplot and 'batched' in batchedplot._plot_methods and
            (not self.show_legend or len(ordering) > self.legend_limit)):
            self.batched = True
            keys, vmaps = [()], [self.hmap]
        else:
            self.batched = False
            keys, vmaps = self.hmap.split_overlays()

        # Compute global ordering
        length = self.style_grouping
        group_fn = lambda x: (x.type.__name__, x.last.group, x.last.label)
        map_lengths = Counter()
        for m in vmaps:
            map_lengths[group_fn(m)[:length]] += 1
        zoffset = 0
        overlay_type = 1 if self.hmap.type == Overlay else 2
        group_counter = Counter()

        subplots = OrderedDict()
        for (key, vmap) in zip(keys, vmaps):
            opts = {}
            if self.hmap.type == Overlay:
                style_key = (vmap.type.__name__,) + key
            else:
                if not isinstance(key, tuple): key = (key,)
                style_key = group_fn(vmap) + key
                opts['overlay_dims'] = OrderedDict(zip(vmap.last.kdims, key))

            if self.batched:
                vtype = type(vmap.last.last)
                oidx = 0
            else:
                vtype = type(vmap.last)
                oidx = ordering.index(style_key)

            plottype = registry.get(vtype, None)
            if plottype is None:
                self.warning("No plotting class for %s type and %s backend "
                             "found. " % (vtype.__name__, self.renderer.backend))
                continue

            # Get zorder and style counter
            group_key = style_key[:length]
            zorder = self.zorder + oidx + zoffset
            cyclic_index = group_counter[group_key]
            group_counter[group_key] += 1
            group_length = map_lengths[group_key]

            if issubclass(plottype, GenericOverlayPlot):
                opts['show_legend'] = self.show_legend
            elif self.batched:
                opts['batched'] = self.batched
            if len(ordering) > self.legend_limit:
                opts['show_legend'] = False
            style = self.lookup_options(vmap.last, 'style').max_cycles(group_length)
            plotopts = dict(opts, cyclic_index=cyclic_index,
                            invert_axes=self.invert_axes,
                            dimensions=self.dimensions, keys=self.keys,
                            layout_dimensions=self.layout_dimensions,
                            overlaid=overlay_type, ranges=ranges,
                            show_title=self.show_title, style=style,
                            uniform=self.uniform, zorder=zorder,
                            **{k: v for k, v in self.handles.items()
                               if k in self._passed_handles})

            if not isinstance(key, tuple): key = (key,)
            subplots[key] = plottype(vmap, **plotopts)
            if (not isinstance(plottype, PlotSelector) and
                issubclass(plottype, GenericOverlayPlot)):
                zoffset += len(set([k for o in vmap for k in o.keys()])) - 1
        if not subplots:
            raise SkipRendering("%s backend could not plot any Elements "
                                "in the Overlay." % self.renderer.backend)
        return subplots


    def get_extents(self, overlay, ranges):
        extents = []
        items = overlay.items()
        if self.batched:
            subplot = self.subplots.values()[0]
            subplots = [(k, subplot) for k in overlay.data.keys()]
        else:
            subplots = self.subplots.items()
        for key, subplot in subplots:
            found = False
            layer = overlay.data.get(key, None)
            if isinstance(self.hmap, DynamicMap) and layer is None:
                for _, layer in items:
                    if isinstance(layer, subplot.hmap.type):
                        found = True
                        break
                if not found:
                    layer = None
            if layer and subplot.apply_ranges:
                if isinstance(layer, CompositeOverlay):
                    sp_ranges = ranges
                else:
                    sp_ranges = util.match_spec(layer, ranges) if ranges else {}
                extents.append(subplot.get_extents(layer, sp_ranges))
        return util.max_extents(extents, self.projection == '3d')



class GenericCompositePlot(DimensionedPlot):

    def _get_frame(self, key):
        """
        Creates a clone of the Layout with the nth-frame for each
        Element.
        """
        layout_frame = self.layout.clone(shared_data=False)
        keyisint = isinstance(key, int)
        if not isinstance(key, tuple): key = (key,)
        nthkey_fn = lambda x: zip(tuple(x.name for x in x.kdims),
                                  list(x.data.keys())[min([key[0], len(x)-1])])
        if key == self.current_key:
            return self.current_frame
        else:
            self.current_key = key

        for path, item in self.layout.items():
            if self.dynamic == 'open':
                if keyisint:
                    counts = item.traverse(lambda x: x.counter, (DynamicMap,))
                    if key[0] >= counts[0]:
                        item.traverse(lambda x: next(x), (DynamicMap,))
                    dim_keys = item.traverse(nthkey_fn, (DynamicMap,))[0]
                else:
                    dim_keys = zip([d.name for d in self.dimensions
                                    if d in item.dimensions('key')], key)
                self.current_key = tuple(k[1] for k in dim_keys)
            elif self.uniform:
                dim_keys = zip([d.name for d in self.dimensions
                                if d in item.dimensions('key')], key)
            else:
                dim_keys = item.traverse(nthkey_fn, (HoloMap,))[0]
            if dim_keys:
                obj = item.select((HoloMap,), **dict(dim_keys))
                if isinstance(obj, HoloMap) and len(obj) == 0:
                    continue
                else:
                    layout_frame[path] = obj
            else:
                layout_frame[path] = item

        self.current_frame = layout_frame
        return layout_frame


    def __len__(self):
        return len(self.keys)


    def _format_title(self, key, separator='\n'):
        dim_title = self._frame_title(key, 3, separator)
        layout = self.layout
        type_name = type(self.layout).__name__
        group = util.safe_unicode(layout.group if layout.group != type_name else '')
        label = util.safe_unicode(layout.label)
        title = util.safe_unicode(self.title_format).format(label=label,
                                                            group=group,
                                                            type=type_name,
                                                            dimensions=dim_title)
        return title.strip(' \n')


class GenericLayoutPlot(GenericCompositePlot):
    """
    A GenericLayoutPlot accepts either a Layout or a NdLayout and
    displays the elements in a cartesian grid in scanline order.
    """

    def __init__(self, layout, **params):
        if not isinstance(layout, (NdLayout, Layout)):
            raise ValueError("GenericLayoutPlot only accepts Layout objects.")
        if len(layout.values()) == 0:
            raise ValueError("Cannot display empty layout")

        self.layout = layout
        self.subplots = {}
        self.rows, self.cols = layout.shape
        self.coords = list(product(range(self.rows),
                                   range(self.cols)))
        dynamic, sampled = get_dynamic_mode(layout)
        dimensions, keys = traversal.unique_dimkeys(layout)
        if sampled:
            initialize_sampled(layout, dimensions, keys[0])

        uniform = traversal.uniform(layout)
        plotopts = self.lookup_options(layout, 'plot').options
        super(GenericLayoutPlot, self).__init__(keys=keys, dimensions=dimensions,
                                                uniform=uniform, dynamic=dynamic,
                                                **dict(plotopts, **params))<|MERGE_RESOLUTION|>--- conflicted
+++ resolved
@@ -493,69 +493,11 @@
     apply_extents = param.Boolean(default=True, doc="""
         Whether to apply extent overrides on the Elements""")
 
-<<<<<<< HEAD
-    bgcolor = param.ClassSelector(class_=(str, tuple), default=None, doc="""
-        If set bgcolor overrides the background color of the axis.""")
-
-    invert_xaxis = param.Boolean(default=False, doc="""
-        Whether to invert the plot x-axis.""")
-
-    invert_yaxis = param.Boolean(default=False, doc="""
-        Whether to invert the plot y-axis.""")
-
-    logx = param.Boolean(default=False, doc="""
-         Whether to apply log scaling to the x-axis of the Chart.""")
-
-    logy  = param.Boolean(default=False, doc="""
-         Whether to apply log scaling to the y-axis of the Chart.""")
-
-    logz  = param.Boolean(default=False, doc="""
-         Whether to apply log scaling to the y-axis of the Chart.""")
-
-    show_legend = param.Boolean(default=False, doc="""
-        Whether to show legend for the plot.""")
-
-    xaxis = param.ObjectSelector(default='bottom',
-                                 objects=['top', 'bottom', 'bare', 'top-bare',
-                                          'bottom-bare', None], doc="""
-        Whether and where to display the xaxis, bare options allow suppressing
-        all axis labels including ticks and xlabel. Valid options are 'top',
-        'bottom', 'bare', 'top-bare' and 'bottom-bare'.""")
-
-    yaxis = param.ObjectSelector(default='left',
-                                      objects=['left', 'right', 'bare', 'left-bare',
-                                               'right-bare', None], doc="""
-        Whether and where to display the yaxis, bare options allow suppressing
-        all axis labels including ticks and ylabel. Valid options are 'left',
-        'right', 'bare' 'left-bare' and 'right-bare'.""")
-
-    zaxis = param.Boolean(default=True, doc="""
-        Whether to display the z-axis.""")
-
-    xticks = param.Parameter(default=None, doc="""
-        Ticks along x-axis specified as an integer, explicit list of
-        tick locations, list of tuples containing the locations and
-        labels or a matplotlib tick locator object. If set to None
-        default matplotlib ticking behavior is applied.""")
-
-    yticks = param.Parameter(default=None, doc="""
-        Ticks along y-axis specified as an integer, explicit list of
-        tick locations, list of tuples containing the locations and
-        labels or a matplotlib tick locator object. If set to None
-        default matplotlib ticking behavior is applied.""")
-
-    zticks = param.Parameter(default=None, doc="""
-        Ticks along z-axis specified as an integer, explicit list of
-        tick locations, list of tuples containing the locations and
-        labels or a matplotlib tick locator object. If set to None
-        default matplotlib ticking behavior is applied.""")
-=======
     # A dictionary mapping of the plot methods used to draw the
     # glyphs corresponding to the ElementPlot, can support two
     # keyword arguments a 'single' implementation to draw an individual
     # plot and a 'batched' method to draw multiple Elements at once
     _plot_methods = {}
->>>>>>> a6cae955
 
     def __init__(self, element, keys=None, ranges=None, dimensions=None,
                  batched=False, overlaid=0, cyclic_index=0, zorder=0, style=None,
